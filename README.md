--- conflicted
+++ resolved
@@ -76,11 +76,7 @@
   -e OPENAI_BASE_URL_INTERNAL=http://your-llm-api:8000 \
   -e OPENAI_BASE_URL=http://localhost:8080 \
   -e OPENAI_API_KEY=your-api-key \
-<<<<<<< HEAD
-  open-responses-server
-=======
   ghcr.io/teabranch/open-responses-server:latest
->>>>>>> f3cd1a08
 ```
 
 Works great with docker-compose.yaml for Codex + your own model.
@@ -165,10 +161,4 @@
 
 ### Text citation
 
-TeaBranch. (2025). open-responses-server: Open-source server the serves any AI provider with OpenAI ChatCompletions as OpenAI's Responses API and hosted tools. [Computer software]. GitHub. https://github.com/teabranch/open-responses-server
-<<<<<<< HEAD
-
-
-
-=======
->>>>>>> f3cd1a08
+TeaBranch. (2025). open-responses-server: Open-source server the serves any AI provider with OpenAI ChatCompletions as OpenAI's Responses API and hosted tools. [Computer software]. GitHub. https://github.com/teabranch/open-responses-server