# openai-responses-server
A server the serves any AI provider with OpenAI ChatCompletions as OpenAI's Responses API and hosted tools.
I means it manages the stateful component of Responses API, and bridges Ollama, Vllm, LiteLLM and any other AI serving library.
This means you can use OpenAI's new coding assistant "Codex", that needs Responses API endpoints.

It is still missing some features, but I would appreciate your support in stars, issues, suggestions and even pull requests if you are inclined for it.

I verified it works in my main repo, in my [demo AI assistant that can hear, think and speak](https://github.com/OriNachum/autonomous-intelligence/tree/main/baby-tau) with the docker-compose-codex.yaml

Install today via pip: [openai-responses-server](https://pypi.org/project/openai-responses-server)

# Roadmap

- [x] Tool run support (Tested with llama 3.2 3b on Ollama)
- [ ] Validate work from CLI
- [ ] dotenv support
- [ ] State management (long term, not just in-memory)
- [ ] Web search support ([crawl4ai](https://github.com/unclecode/crawl4ai))
- [ ] File upload + search
  - [ ] **[graphiti](https://github.com/getzep/graphiti) (based on neo4j)**
- [ ] Code interpreter 
- [ ] Computer use

<<<<<<< HEAD
# Installation

## UV cli
Install uv if not installed yet.
From: https://docs.astral.sh/uv/getting-started/installation/#standalone-installer

```bash
curl -LsSf https://astral.sh/uv/install.sh | sh
```
or 
```powershell
powershell -c "irm https://astral.sh/uv/install.ps1 | more"
```

Setup environment with:
```
uv venv
``` 

Install dependecies with uv
```
uv pip install .
uv pip install -e ".[dev]"  # for development
```
=======
# 📚 Citation

## Cited projects

UncleCode. (2024). Crawl4AI: Open-source LLM Friendly Web Crawler & Scraper [Computer software]. 
GitHub. https://github.com/unclecode/crawl4ai

## Cite this project 

If you use openai-responses-server in your research or project, please cite:  

### Code citation format
@software{openai-responses-server,
  author = {TeaBranch},
  title = {openai-responses-server: Open-source server the serves any AI provider with OpenAI ChatCompletions as OpenAI's Responses API and hosted tools.},
  year = {2025},
  publisher = {GitHub},
  journal = {GitHub Repository},
  howpublished = {\url{https://github.com/teabranch/openai-responses-server}},
  commit = {Please use the commit hash you're working with}
}

### Text citation format:

TeaBranch. (2025). openai-responses-server: Open-source server the serves any AI provider with OpenAI ChatCompletions as OpenAI's Responses API and hosted tools. [Computer software]. 
GitHub. https://github.com/teabranch/openai-responses-server
>>>>>>> e4c0482f
<|MERGE_RESOLUTION|>--- conflicted
+++ resolved
@@ -21,7 +21,6 @@
 - [ ] Code interpreter 
 - [ ] Computer use
 
-<<<<<<< HEAD
 # Installation
 
 ## UV cli
@@ -46,7 +45,6 @@
 uv pip install .
 uv pip install -e ".[dev]"  # for development
 ```
-=======
 # 📚 Citation
 
 ## Cited projects
@@ -72,5 +70,4 @@
 ### Text citation format:
 
 TeaBranch. (2025). openai-responses-server: Open-source server the serves any AI provider with OpenAI ChatCompletions as OpenAI's Responses API and hosted tools. [Computer software]. 
-GitHub. https://github.com/teabranch/openai-responses-server
->>>>>>> e4c0482f
+GitHub. https://github.com/teabranch/openai-responses-server